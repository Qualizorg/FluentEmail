using System;
using System.Reflection;
using FluentEmail.Core;
using FluentEmail.Core.Interfaces;
using FluentEmail.Liquid;

using Microsoft.Extensions.DependencyInjection.Extensions;
using Microsoft.Extensions.FileProviders;

// ReSharper disable once CheckNamespace
namespace Microsoft.Extensions.DependencyInjection
{
    public static class FluentEmailFluidBuilderExtensions
    {
        public static FluentEmailServicesBuilder AddLiquidRenderer(
            this FluentEmailServicesBuilder builder,
            Action<LiquidRendererOptions>? configure = null)
        {
            builder.Services.AddOptions<LiquidRendererOptions>();
            if (configure != null)
            {
                builder.Services.Configure(configure);
            }

            builder.Services.TryAddSingleton<ITemplateRenderer, LiquidRenderer>();
            return builder;
        }
        
        public static FluentEmailServicesBuilder AddLiquidRendererWithEmbedded(
            this FluentEmailServicesBuilder builder,
            Action<LiquidRendererOptions>? configure = null)
        {
<<<<<<< HEAD
            var assembly = Assembly.GetExecutingAssembly();
=======
            var assembly = Assembly.GetCallingAssembly();
>>>>>>> 3374b1b3
            var name = assembly.GetName().Name;
            return AddLiquidRendererWithEmbedded(builder, assembly, $"{name}.EmailTemplates", configure);
        }

        public static FluentEmailServicesBuilder AddLiquidRendererWithEmbedded(
            this FluentEmailServicesBuilder builder,
            Assembly assembly,
            Action<LiquidRendererOptions>? configure = null)
        {
            var name = assembly.GetName().Name;
            return AddLiquidRendererWithEmbedded(builder, assembly, $"{name}.EmailTemplates", configure);
        }

        public static FluentEmailServicesBuilder AddLiquidRendererWithEmbedded(
            this FluentEmailServicesBuilder builder,
            string rootPath,
            Action<LiquidRendererOptions>? configure = null)
        {
<<<<<<< HEAD
            var assembly = Assembly.GetExecutingAssembly();
=======
            var assembly = Assembly.GetCallingAssembly();
>>>>>>> 3374b1b3
            var name = assembly.GetName().Name;
            if (!string.IsNullOrEmpty(rootPath)) name += "."; 
            return AddLiquidRendererWithEmbedded(builder, assembly, $"{name}{rootPath}", configure);
        }
        
        public static FluentEmailServicesBuilder AddLiquidRendererWithEmbedded(
            this FluentEmailServicesBuilder builder,
            Assembly assembly,
            string rootNamespace,
            Action<LiquidRendererOptions>? configure = null)
        {
            builder.AddLiquidRenderer(options =>
            {
                options.FileProvider = new EmbeddedFileProvider(assembly, rootNamespace);
                configure?.Invoke(options);
            });
            EmbeddedTemplates.Configure(assembly, rootNamespace);
            return builder;
        }

    }
}<|MERGE_RESOLUTION|>--- conflicted
+++ resolved
@@ -30,11 +30,7 @@
             this FluentEmailServicesBuilder builder,
             Action<LiquidRendererOptions>? configure = null)
         {
-<<<<<<< HEAD
-            var assembly = Assembly.GetExecutingAssembly();
-=======
             var assembly = Assembly.GetCallingAssembly();
->>>>>>> 3374b1b3
             var name = assembly.GetName().Name;
             return AddLiquidRendererWithEmbedded(builder, assembly, $"{name}.EmailTemplates", configure);
         }
@@ -53,11 +49,7 @@
             string rootPath,
             Action<LiquidRendererOptions>? configure = null)
         {
-<<<<<<< HEAD
-            var assembly = Assembly.GetExecutingAssembly();
-=======
             var assembly = Assembly.GetCallingAssembly();
->>>>>>> 3374b1b3
             var name = assembly.GetName().Name;
             if (!string.IsNullOrEmpty(rootPath)) name += "."; 
             return AddLiquidRendererWithEmbedded(builder, assembly, $"{name}{rootPath}", configure);
