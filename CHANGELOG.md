--- conflicted
+++ resolved
@@ -1,12 +1,9 @@
 # Changelog
 
-<<<<<<< HEAD
-=======
 ## v3.5.1
 
 - Use GetCallingAssembly() rather than GetExecutingAssemby() in LiquidRenderer builder extensions
 
->>>>>>> 3374b1b3
 ## v3.5.0
 
 - Added simplified configuration to setup and use embedded templates with and without the LiquidRenderer.
