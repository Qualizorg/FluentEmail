--- conflicted
+++ resolved
@@ -3,11 +3,7 @@
     <metadata>
         <id>fluent-email</id>
         <title>Fluent Email</title>
-<<<<<<< HEAD
         <version>1.4</version>
-=======
-        <version>1.3.0</version>
->>>>>>> 31284229
         <authors>Luke Lowrey, Github Contributors</authors>
         <owners>Luke Lowrey</owners>
         <projectUrl>https://github.com/lukencode/FluentEmail</projectUrl>
