<Project Sdk="Microsoft.NET.Sdk">

  <PropertyGroup>
<<<<<<< HEAD
    <TargetFramework>netcoreapp2.2</TargetFramework>
    <TargetFramework>netcoreapp3.1</TargetFramework>
    <IsTestProject>true</IsTestProject>
=======
    <TargetFramework>netcoreapp3.1</TargetFramework>
>>>>>>> ab312299
  </PropertyGroup>

  <ItemGroup>
    <ProjectReference Include="..\..\src\Senders\FluentEmail.MailKit\FluentEmail.MailKit.csproj" />
  </ItemGroup>
  <ItemGroup>
    <PackageReference Include="NUnit" Version="3.12.0" />
    <PackageReference Include="NUnit3TestAdapter" Version="3.16.1">
      <PrivateAssets>all</PrivateAssets>
      <IncludeAssets>runtime; build; native; contentfiles; analyzers; buildtransitive</IncludeAssets>
    </PackageReference>
    <PackageReference Include="Microsoft.NET.Test.Sdk" Version="16.6.1" />
  </ItemGroup>
  <ItemGroup>
    <None Remove="logotest.png" />
  </ItemGroup>
</Project><|MERGE_RESOLUTION|>--- conflicted
+++ resolved
@@ -1,13 +1,10 @@
 <Project Sdk="Microsoft.NET.Sdk">
 
-  <PropertyGroup>
-<<<<<<< HEAD
-    <TargetFramework>netcoreapp2.2</TargetFramework>
+  <PropertyGroup
     <TargetFramework>netcoreapp3.1</TargetFramework>
+    <AssemblyName>FluentEmail.Mailgun.Tests</AssemblyName>
+    <PackageId>FluentEmail.Mailgun.Tests</PackageId>
     <IsTestProject>true</IsTestProject>
-=======
-    <TargetFramework>netcoreapp3.1</TargetFramework>
->>>>>>> ab312299
   </PropertyGroup>
 
   <ItemGroup>
